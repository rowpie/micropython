--- conflicted
+++ resolved
@@ -42,12 +42,9 @@
 Q(complex)
 Q(dict)
 Q(divmod)
-<<<<<<< HEAD
+Q(enumerate)
 Q(eval)
-=======
-Q(enumerate)
 Q(filter)
->>>>>>> fca456bc
 Q(float)
 Q(hash)
 Q(int)
